--- conflicted
+++ resolved
@@ -62,11 +62,7 @@
                         "setuptools >= 0.6c7",
                         "pywin32;platform_system=='Windows'",
                         "six",
-<<<<<<< HEAD
-                        "pyperclip >= 1.7.0"
-=======
                         "pyperclip >= 1.7.0",
->>>>>>> b1d88ae7
                         "enum34;python_version<'3.4'"
                        ],
 
