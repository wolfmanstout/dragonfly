#
# This file is part of Dragonfly.
# (c) Copyright 2007, 2008 by Christo Butcher
# Licensed under the LGPL.
#
#   Dragonfly is free software: you can redistribute it and/or modify it
#   under the terms of the GNU Lesser General Public License as published
#   by the Free Software Foundation, either version 3 of the License, or
#   (at your option) any later version.
#
#   Dragonfly is distributed in the hope that it will be useful, but
#   WITHOUT ANY WARRANTY; without even the implied warranty of
#   MERCHANTABILITY or FITNESS FOR A PARTICULAR PURPOSE.  See the GNU
#   Lesser General Public License for more details.
#
#   You should have received a copy of the GNU Lesser General Public
#   License along with Dragonfly.  If not, see
#   <http://www.gnu.org/licenses/>.
#

# pylint: disable=E0401
# This file imports a Win32-only module.

import ctypes
<<<<<<< HEAD
=======
import logging

>>>>>>> c5d79e94
import win32api

from .base_monitor import BaseMonitor
from .rectangle import Rectangle

# Force the current process to be DPI aware. This will ensure that the
# resolution is reported properly even when DPI scaling is on. This appears to
# be set to PROCESS_SYSTEM_DPI_AWARE when running embedded in Dragon, which
# provides awareness of the DPI when the application starts, but not when it
# changes. Unfortunately, this cannot be changed (presumably it is declared in a
# manifest). When running from the command line, however, the default is
# PROCESS_DPI_UNAWARE and can be adjusted here.
<<<<<<< HEAD
ctypes.windll.shcore.SetProcessDpiAwareness(2)  # PROCESS_PER_MONITOR_DPI_AWARE
=======
try:
    log = logging.getLogger("monitor.init")
    value = 2  # PROCESS_PER_MONITOR_DPI_AWARE
    hresult = ctypes.windll.shcore.SetProcessDpiAwareness(value)
    if hresult == -2147024809:  # E_INVALIDARG
        log.warning("DPI awareness could not be set; "
                    "SetProcessDpiAwareness() received an invalid "
                    "argument: %d", value)
    elif hresult == -2147024891:  # E_ACCESSDENIED
        log.warning("DPI awareness could not be set; it has been set "
                    "already.")
except OSError:
    # Do nothing if SetProcessDpiAwareness() could not be called.
    pass
>>>>>>> c5d79e94


#===========================================================================
# Monitor class for storing info about a single display monitor.

class Win32Monitor(BaseMonitor):
    """
    The monitor class used on Win32.
    """

    #-----------------------------------------------------------------------
    # Class methods to create new Monitor objects.

    @classmethod
    def get_all_monitors(cls):
        # Get an updated list of monitors.
        monitors = []
        for py_handle, _, rectangle in win32api.EnumDisplayMonitors():
            # Get the monitor handle.
            handle = py_handle.handle

            # Create a rectangle object representing the monitor's
            # dimensions and relative position.
            top_left_x, top_left_y, bottom_right_x, bottom_right_y = rectangle
            dx = bottom_right_x - top_left_x
            dy = bottom_right_y - top_left_y
            rectangle = Rectangle(top_left_x, top_left_y, dx, dy)

            # Get a new or updated monitor object and add it to the list.
            # Ensure that the primary monitor is first on the list.
            monitor = cls.get_monitor(handle, rectangle)
            if monitor.is_primary:
                monitors.insert(0, monitor)
            else:
                monitors.append(monitor)

        return monitors

    #-----------------------------------------------------------------------
    # Methods that control attribute access.

    @property
    def is_primary(self):
        """
        Whether this is the primary display monitor.

        :rtype: bool
        :returns: true or false
        """
        monitor_info = win32api.GetMonitorInfo(self._handle)
        return monitor_info["Flags"] & 1 == 1

    @property
    def name(self):
        """
        The device name of this monitor.

        :rtype: str
        :returns: monitor name
        """
        monitor_info = win32api.GetMonitorInfo(self._handle)
        return monitor_info["Device"]<|MERGE_RESOLUTION|>--- conflicted
+++ resolved
@@ -22,11 +22,8 @@
 # This file imports a Win32-only module.
 
 import ctypes
-<<<<<<< HEAD
-=======
 import logging
 
->>>>>>> c5d79e94
 import win32api
 
 from .base_monitor import BaseMonitor
@@ -39,9 +36,6 @@
 # changes. Unfortunately, this cannot be changed (presumably it is declared in a
 # manifest). When running from the command line, however, the default is
 # PROCESS_DPI_UNAWARE and can be adjusted here.
-<<<<<<< HEAD
-ctypes.windll.shcore.SetProcessDpiAwareness(2)  # PROCESS_PER_MONITOR_DPI_AWARE
-=======
 try:
     log = logging.getLogger("monitor.init")
     value = 2  # PROCESS_PER_MONITOR_DPI_AWARE
@@ -56,7 +50,6 @@
 except OSError:
     # Do nothing if SetProcessDpiAwareness() could not be called.
     pass
->>>>>>> c5d79e94
 
 
 #===========================================================================
