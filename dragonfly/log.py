--- conflicted
+++ resolved
@@ -145,12 +145,8 @@
 def _setup_stdout_handler():
     stdout_handler = logging.StreamHandler(sys.stdout)
     stdout_handler.setLevel(logging.DEBUG)
-<<<<<<< HEAD
     formatter = logging.Formatter("%(asctime)s %(name)s (%(levelname)s):"
                                   " %(message)s")
-=======
-    formatter = logging.Formatter("%(name)s (%(levelname)s): %(message)s")
->>>>>>> b061087d
     stdout_handler.setFormatter(formatter)
     return stdout_handler
 
